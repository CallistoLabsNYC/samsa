--- conflicted
+++ resolved
@@ -1,13 +1,8 @@
-<<<<<<< HEAD
-use futures::stream::StreamExt;
-use samsa::prelude::{ConsumerBuilder, TcpConnection, TopicPartitionsBuilder};
-=======
 use futures::stream::{iter, StreamExt};
 use samsa::prelude::{
-    ConsumeMessage, ConsumerBuilder, ProduceMessage, ProducerBuilder, TcpConnection,
+    ConsumerBuilder, ProduceMessage, ProducerBuilder, TcpConnection,
     TopicPartitionsBuilder,
 };
->>>>>>> 1f83cbe1
 
 #[tokio::main]
 async fn main() -> Result<(), ()> {
@@ -31,11 +26,7 @@
         port: 9092,
     }];
 
-<<<<<<< HEAD
-    let src_topic = "benchmark".to_string();
-=======
     let topic = "benchmark";
->>>>>>> 1f83cbe1
 
     let stream = iter(0..100).map(move |_| ProduceMessage {
         topic: topic.to_string(),
@@ -68,39 +59,23 @@
     let stream = ConsumerBuilder::<TcpConnection>::new(
         bootstrap_addrs.clone(),
         TopicPartitionsBuilder::new()
-<<<<<<< HEAD
-            .assign(src_topic, vec![0])
+            .assign(topic.to_string(), vec![0])
             .build(),
     )
     .await
     .map_err(|err| tracing::error!("{:?}", err))?
     .max_bytes(1000000)
     .max_partition_bytes(500000)
-=======
-            .assign(topic.to_string(), vec![0])
-            .build(),
-    )
-    .await
-    .unwrap()
-    .max_bytes(20000000)
-    .max_partition_bytes(10000000)
->>>>>>> 1f83cbe1
     .build()
     .into_stream();
 
     // let mut counter = 0;
     tokio::pin!(stream);
-<<<<<<< HEAD
     tracing::info!("starting!");
     while let Some(message) = stream.next().await {
-        if message.unwrap().0.is_empty() {
+        if message.unwrap().0.count() == 0 {
             tracing::info!("done!");
         }
-=======
-    while let Some(message) = stream.next().await {
-        // let messages = message.unwrap().0.map(|m| m.offset).collect::<Vec<usize>>();
-        tracing::info!("a")
->>>>>>> 1f83cbe1
     }
 
     Ok(())
