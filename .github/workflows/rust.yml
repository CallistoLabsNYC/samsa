name: Rust
on: 
  push:
    branches: [ "main" ]
    tags:
      - '*'
  pull_request:
    branches: [ "main" ]
  workflow_dispatch:  

env:
  CARGO_TERM_COLOR: always
<<<<<<< HEAD
  RUST_VERSION: 1.88.0
=======
  RUST_VERSION: 1.89.0
>>>>>>> 2c71ef3f

jobs:
  static_analysis:
    runs-on: ubuntu-latest
    if: ${{ github.event_name == 'pull_request' }}
    steps:
      - uses: actions/checkout@v3
      - name: rustup
        run: rustup default $RUST_VERSION
      - name: cargo-fmt
        run: |
          set -euxo pipefail
          rustup component add rustfmt 
          rustfmt --version
          cargo fmt --all -- --check
      - name: cargo-clippy
        run: rustup component add clippy && cargo clippy --all-targets --all-features -- --no-deps -D warnings

  build:
    runs-on: ubuntu-latest
    if: ${{ github.event_name == 'pull_request' }}
    steps:
    - uses: actions/checkout@v3
    - uses: adambirds/docker-compose-action@v1.5.0
      with:
        compose-file: "./docker-compose.yaml"
    - name: rustup
      run: rustup default $RUST_VERSION
    - name: build
      run: make
    - name: test
      run: rustup component add clippy && make check

  publish:
      runs-on: ubuntu-latest
      if: startsWith(github.event.ref, 'refs/tags/')
      steps:
        - uses: actions/checkout@v3
        - name: rustup
          run: rustup default $RUST_VERSION
        - name: publish
          env:
            CARGO_REGISTRY_TOKEN: ${{ secrets.CARGO_REGISTRY_TOKEN }}
          run: cargo publish --token $CARGO_REGISTRY_TOKEN<|MERGE_RESOLUTION|>--- conflicted
+++ resolved
@@ -10,11 +10,7 @@
 
 env:
   CARGO_TERM_COLOR: always
-<<<<<<< HEAD
-  RUST_VERSION: 1.88.0
-=======
   RUST_VERSION: 1.89.0
->>>>>>> 2c71ef3f
 
 jobs:
   static_analysis:
