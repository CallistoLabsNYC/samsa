--- conflicted
+++ resolved
@@ -112,11 +112,7 @@
 
 impl<'a> PartitionAssignment<'a> {
     pub fn new(topic_name: &'a str, partitions: Vec<i32>) -> Self {
-<<<<<<< HEAD
         Self {
-=======
-        PartitionAssignment {
->>>>>>> 35551329
             topic_name,
             partitions,
         }
